# Byte-compiled / optimized / DLL files
__pycache__/
*.py[cod]
*$py.class

# C extensions
*.so

# Distribution / packaging
.Python
build/
develop-eggs/
dist/
downloads/
eggs/
.eggs/
lib/
lib64/
parts/
sdist/
var/
wheels/
share/python-wheels/
*.egg-info/
.installed.cfg
*.egg
MANIFEST

# Unit test / coverage reports
htmlcov/
.tox/
.nox/
.coverage
.coverage.*
.cache
nosetests.xml
coverage.xml
*.cover
*.py,cover
.hypothesis/
.pytest_cache/

# Environments
.env
.venv
env/
venv/
ENV/
env.bak/
venv.bak/

# Databases
*.db
<<<<<<< HEAD
db.sqlite3*
=======

# IDEs
.idea
>>>>>>> dc262ec8
<|MERGE_RESOLUTION|>--- conflicted
+++ resolved
@@ -51,10 +51,7 @@
 
 # Databases
 *.db
-<<<<<<< HEAD
 db.sqlite3*
-=======
 
 # IDEs
-.idea
->>>>>>> dc262ec8
+.idea